# Copyright (C) 2020-2021, Dhinak G
from __future__ import print_function

import hashlib
import math
import os
import plistlib
import subprocess
from pathlib import Path
import re
import os

try:
    import requests
except ImportError:
    subprocess.run(["pip3", "install", "requests"], stdout=subprocess.PIPE)
    try:
        import requests
    except ImportError:
        raise Exception("Missing requests library!\nPlease run the following before starting OCLP:\npip3 install requests")

from Resources import Constants, ioreg


def hexswap(input_hex: str):
    hex_pairs = [input_hex[i : i + 2] for i in range(0, len(input_hex), 2)]
    hex_rev = hex_pairs[::-1]
    hex_str = "".join(["".join(x) for x in hex_rev])
    return hex_str.upper()


def process_status(process_result):
    if process_result.returncode != 0:
        print(f"Process failed with exit code {process_result.returncode}")
        print(f"Please file an issue on our Github")
        raise Exception(f"Process result: \n{process_result.stdout.decode()}")


def human_fmt(num):
    for unit in ["B", "KB", "MB", "GB", "TB", "PB"]:
        if abs(num) < 1000.0:
            return "%3.1f %s" % (num, unit)
        num /= 1000.0
    return "%.1f %s" % (num, "EB")


def header(lines):
    lines = [i for i in lines if i is not None]
    total_length = len(max(lines, key=len)) + 4
    print("#" * (total_length))
    for line in lines:
        left_side = math.floor(((total_length - 2 - len(line.strip())) / 2))
        print("#" + " " * left_side + line.strip() + " " * (total_length - len("#" + " " * left_side + line.strip()) - 1) + "#")
    print("#" * total_length)


RECOVERY_STATUS = None


def check_recovery():
    global RECOVERY_STATUS  # pylint: disable=global-statement # We need to cache the result

    if RECOVERY_STATUS is None:
        RECOVERY_STATUS = Path("/System/Library/BaseSystem").exists()

    return RECOVERY_STATUS


def get_disk_path():
    root_partition_info = plistlib.loads(subprocess.run("diskutil info -plist /".split(), stdout=subprocess.PIPE).stdout.decode().strip().encode())
    root_mount_path = root_partition_info["DeviceIdentifier"]
    root_mount_path = root_mount_path[:-2] if root_mount_path.count("s") > 1 else root_mount_path
    return root_mount_path


def check_seal():
    # 'Snapshot Sealed' property is only listed on booted snapshots
    sealed = subprocess.run(["diskutil", "apfs", "list"], stdout=subprocess.PIPE, stderr=subprocess.STDOUT)
    if "Snapshot Sealed:           Yes" in sealed.stdout.decode():
        return True
    else:
        return False


def latebloom_detection(model):
    if model in ["MacPro4,1", "MacPro5,1", "iMac7,1", "iMac8,1"]:
        # These machines are more likely to experience boot hangs, increase delays to accomodate
        lb_delay = "250"
    else:
        lb_delay = "100"
    lb_range = "1"
    lb_debug = "1"
    boot_args = get_nvram("boot-args", decode=False)
    # boot_args = "latebloom=200 lb_range=40 lb_debug=0 keepsyms=1 debug=0x100 -lilubetaall"
    if boot_args:
        # TODO: This crashes if latebloom=xxx is the very first entry in boot-args
        if "latebloom=" in boot_args:
            lb_delay = re.search(r"(?:[, ])latebloom=(\d+)", boot_args)
            lb_delay = lb_delay[1]
        if "lb_range=" in boot_args:
            lb_range = re.search(r"(?:[, ])lb_range=(\d+)", boot_args)
            lb_range = lb_range[1]
        if "lb_debug=" in boot_args:
            lb_debug = re.search(r"(?:[, ])lb_debug=(\d+)", boot_args)
            lb_debug = lb_debug[1]
    return int(lb_delay), int(lb_range), int(lb_debug)


def csr_decode(csr_active_config, os_sip):
    if csr_active_config is None:
        csr_active_config = b"\x00\x00\x00\x00"
    sip_int = int.from_bytes(csr_active_config, byteorder="little")
    i = 0
    for current_sip_bit in Constants.Constants.csr_values:
        if sip_int & (1 << i):
            Constants.Constants.csr_values[current_sip_bit] = True
        i = i + 1

    # Can be adjusted to whatever OS needs patching
    sip_needs_change = all(Constants.Constants.csr_values[i] for i in os_sip)
    if sip_needs_change is True:
        return False
    else:
        return True


def friendly_hex(integer: int):
    return "{:02X}".format(integer)


def amfi_status():
    amfi_1 = "amfi_get_out_of_my_way=0x1"
    amfi_2 = "amfi_get_out_of_my_way=1"
    if get_nvram("boot-args", decode=False) and (amfi_1 in get_nvram("boot-args", decode=False) or amfi_2 in get_nvram("boot-args", decode=False)):
        return False
    return True


def check_oclp_boot():
    if get_nvram("OCLP-Version", "4D1FDA02-38C7-4A6A-9CC6-4BCCA8B30102", decode=False):
        return True
    else:
        return False


def check_monterey_wifi():
    IO80211ElCap = "com.apple.iokit.IO80211ElCap (1110.26)"
    CoreCaptureElCap = "com.apple.driver.corecaptureElCap (1.0.4)"
    loaded_kexts: str = subprocess.run("kextcache".split(), stdout=subprocess.PIPE, stderr=subprocess.STDOUT).stdout.decode()
    if IO80211ElCap in loaded_kexts and CoreCaptureElCap in loaded_kexts:
        return True
    else:
        return False


def patching_status(os_sip, os):
    # Detection for Root Patching
    sip_enabled = True  #  System Integrity Protection
    sbm_enabled = True  #  Secure Boot Status (SecureBootModel)
    amfi_enabled = True  # Apple Mobile File Integrity
    fv_enabled = True  #   FileVault
    dosdude_patched = True

    gen6_kext = "/System/Library/Extension/AppleIntelHDGraphics.kext"
    gen7_kext = "/System/Library/Extension/AppleIntelHD3000Graphics.kext"

    if os > Constants.Constants().catalina:
        amfi_enabled = amfi_status()
    else:
        # Catalina and older supports individually disabling Library Validation
        amfi_enabled = False

    if get_nvram("HardwareModel", "94B73556-2197-4702-82A8-3E1337DAFBFB", decode=False) not in Constants.Constants.sbm_values:
        sbm_enabled = False

    if get_nvram("csr-active-config", decode=False) and csr_decode(get_nvram("csr-active-config", decode=False), os_sip) is False:
        sip_enabled = False

    if os > Constants.Constants().catalina and not check_oclp_boot():
        # Assume non-OCLP Macs do not have our APFS seal patch
        fv_status: str = subprocess.run("fdesetup status".split(), stdout=subprocess.PIPE, stderr=subprocess.STDOUT).stdout.decode()
        if "FileVault is Off" in fv_status:
            fv_enabled = False
    else:
        fv_enabled = False

    if not (Path(gen6_kext).exists() and Path(gen7_kext).exists()):
        dosdude_patched = False

    return sip_enabled, sbm_enabled, amfi_enabled, fv_enabled, dosdude_patched


clear = True


def disable_cls():
    global clear
    clear = False


def cls():
    global clear
    if not clear:
        return
    if not check_recovery():
        os.system("cls" if os.name == "nt" else "clear")
    else:
        print("\u001Bc")


def get_nvram(variable: str, uuid: str = None, *, decode: bool = False):
    # TODO: Properly fix for El Capitan, which does not print the XML representation even though we say to

    if uuid is not None:
        uuid += ":"
    else:
        uuid = ""

    nvram = ioreg.IORegistryEntryFromPath(ioreg.kIOMasterPortDefault, "IODeviceTree:/options".encode())

    value = ioreg.IORegistryEntryCreateCFProperty(nvram, f"{uuid}{variable}", ioreg.kCFAllocatorDefault, ioreg.kNilOptions)

    ioreg.IOObjectRelease(nvram)

    if not value:
        return None

    value = ioreg.corefoundation_to_native(value)

    if decode and isinstance(value, bytes):
        value = value.strip(b"\0").decode()
    return value


def download_file(link, location):
    print("- Attempting download from following link:")
    print(link)
    if Path(location).exists():
        print("- Removing old file")
        Path(location).unlink()
    response = requests.get(link, stream=True)
    with location.open("wb") as file:
        count = 0
        for chunk in response.iter_content(1024 * 1024 * 4):
            file.write(chunk)
            count += len(chunk)
            cls()
            print("- Downloading package")
            print(f"- {count / 1024 / 1024}MB Downloaded")
    checksum = hashlib.sha256()
    with location.open("rb") as file:
        chunk = file.read(1024 * 1024 * 16)
        while chunk:
            checksum.update(chunk)
            chunk = file.read(1024 * 1024 * 16)
    return checksum


def enable_apfs(fw_feature, fw_mask):
    fw_feature |= 2 ** 19
    fw_mask |= 2 ** 19
<<<<<<< HEAD
    return fw_feature, fw_mask
=======
>>>>>>> d84990e9


# def menu(title, prompt, menu_options, add_quit=True, auto_number=False, in_between=[], top_level=False):
#     return_option = ["Q", "Quit", None] if top_level else ["B", "Back", None]
#     if add_quit: menu_options.append(return_option)

#     cls()
#     header(title)
#     print()

#     for i in in_between: print(i)
#     if in_between: print()

#     for index, option in enumerate(menu_options):
#         if auto_number and not (index == (len(menu_options) - 1) and add_quit):
#             option[0] = str((index + 1))
#         print(option[0] + ".  " + option[1])

#     print()
#     selected = input(prompt)

#     keys = [option[0].upper() for option in menu_options]
#     if not selected or selected.upper() not in keys:
#         return
#     if selected.upper() == return_option[0]:
#         return -1
#     else:
#         menu_options[keys.index(selected.upper())][2]() if menu_options[keys.index(selected.upper())][2] else None


class TUIMenu:
    def __init__(self, title, prompt, options=None, return_number_instead_of_direct_call=False, add_quit=True, auto_number=False, in_between=None, top_level=False, loop=False):
        self.title = title
        self.prompt = prompt
        self.in_between = in_between or []
        self.options = options or []
        self.return_number_instead_of_direct_call = return_number_instead_of_direct_call
        self.auto_number = auto_number
        self.add_quit = add_quit
        self.top_level = top_level
        self.loop = loop
        self.added_quit = False

    def add_menu_option(self, name, description="", function=None, key=""):
        self.options.append([key, name, description, function])

    def start(self):
        return_option = ["Q", "Quit"] if self.top_level else ["B", "Back"]
        if self.add_quit and not self.added_quit:
            self.add_menu_option(return_option[1], function=None, key=return_option[0])
            self.added_quit = True

        while True:
            cls()
            header(self.title)
            print()

            for i in self.in_between:
                print(i)
            if self.in_between:
                print()

            for index, option in enumerate(self.options):
                if self.auto_number and not (index == (len(self.options) - 1) and self.add_quit):
                    option[0] = str((index + 1))
                print(option[0] + ".  " + option[1])
                for i in option[2]:
                    print("\t" + i)

            print()
            selected = input(self.prompt)

            keys = [option[0].upper() for option in self.options]
            if not selected or selected.upper() not in keys:
                if self.loop:
                    continue
                else:
                    return
            if self.add_quit and selected.upper() == return_option[0]:
                return -1
            elif self.return_number_instead_of_direct_call:
                return self.options[keys.index(selected.upper())][0]
            else:
                self.options[keys.index(selected.upper())][3]() if self.options[keys.index(selected.upper())][3] else None
                if not self.loop:
                    return


class TUIOnlyPrint:
    def __init__(self, title, prompt, in_between=None):
        self.title = title
        self.prompt = prompt
        self.in_between = in_between or []

    def start(self):
        cls()
        header(self.title)
        print()

        for i in self.in_between:
            print(i)
        if self.in_between:
            print()

        return input(self.prompt)<|MERGE_RESOLUTION|>--- conflicted
+++ resolved
@@ -259,11 +259,7 @@
 def enable_apfs(fw_feature, fw_mask):
     fw_feature |= 2 ** 19
     fw_mask |= 2 ** 19
-<<<<<<< HEAD
     return fw_feature, fw_mask
-=======
->>>>>>> d84990e9
-
 
 # def menu(title, prompt, menu_options, add_quit=True, auto_number=False, in_between=[], top_level=False):
 #     return_option = ["Q", "Quit", None] if top_level else ["B", "Back", None]
