--- conflicted
+++ resolved
@@ -7,7 +7,8 @@
 - Add error-handling to corrupt/non-standard NVRAM variables
 - Add warning prompt when using 'Allow native models'
   - Attempt to avoid misuse of option
-<<<<<<< HEAD
+- Work-around `Failed to extract AssetData` during installer creation
+  - Apple bug, resolved by using CoW into a different directory than `/Applications`
 - Ventura Specific Updates:
   - Switch boot.efi model patch to iMac18,1
   - Resolve pre-Force Touch Trackpad support in Ventura
@@ -28,10 +29,6 @@
 - Increment Binaries:
   - Lilu 1.6.1 rolling (8542170)
   - FeatureUnlock 1.0.9 rolling (b7c1dd0)
-=======
-- Work-around `Failed to extract AssetData` during installer creation
-  - Apple bug, resolved by using CoW into a different directory than `/Applications`
->>>>>>> 28c4909b
 
 ## 0.4.7
 - Fix crashing on defaults parsing
